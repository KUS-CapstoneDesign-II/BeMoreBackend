<!DOCTYPE html>
<html lang="ko">
<<<<<<< HEAD


<head>

  <meta charset="UTF-8" />
  <title>Emotion Analyzer Demo</title>
  <style>
    video,
    canvas {
=======
<head>
  <meta charset="UTF-8" />
  <title>BeMore - Emotion Analyzer Demo</title>
  <style>
    video, canvas {
>>>>>>> ed8a5c17
      position: absolute;
      top: 0;
      left: 0;
      transform: scaleX(-1);
    }

    #status {
      position: fixed;
      top: 10px;
      left: 10px;
      background: rgba(0, 0, 0, 0.7);
      color: white;
      padding: 15px;
      border-radius: 8px;
      font-family: sans-serif;
      z-index: 10;
      max-width: 400px;
    }

    #controls {
      position: fixed;
      top: 10px;
      right: 10px;
      background: rgba(0, 0, 0, 0.7);
      color: white;
      padding: 15px;
      border-radius: 8px;
      font-family: sans-serif;
      z-index: 10;
    }

    button {
      margin: 5px;
      padding: 10px 15px;
      cursor: pointer;
      border: none;
      border-radius: 5px;
      font-size: 14px;
    }

    button:hover {
      opacity: 0.8;
    }

    .btn-pause { background: #ff9800; color: white; }
    .btn-resume { background: #4caf50; color: white; }
    .btn-end { background: #f44336; color: white; }
  </style>
<<<<<<< HEAD

</head>


<body>
  <div id="status">🎥 초기화 중...</div>
  <!-- 종료 버튼 추가 -->
  <button id="stopBtn" style="position: fixed; top: 10px; right: 10px; z-index: 11; padding: 8px 12px;">종료</button>
  <video id="input_video" autoplay playsinline></video>
  <canvas id="output_canvas"></canvas>


  <script src="https://cdn.jsdelivr.net/npm/@mediapipe/camera_utils/camera_utils.js"></script>

  <script src="https://cdn.jsdelivr.net/npm/@mediapipe/face_mesh/face_mesh.js"></script>


=======
</head>

<body>
  <div id="status">
    <div>🎥 초기화 중...</div>
    <div id="session-info"></div>
    <div id="emotion-info"></div>
  </div>

  <div id="controls">
    <button class="btn-pause" onclick="pauseSession()">⏸️ 일시정지</button>
    <button class="btn-resume" onclick="resumeSession()">▶️ 재개</button>
    <button class="btn-end" onclick="endSession()">⏹️ 종료</button>
  </div>

  <video id="input_video" autoplay playsinline></video>
  <canvas id="output_canvas"></canvas>

  <script src="https://cdn.jsdelivr.net/npm/@mediapipe/camera_utils/camera_utils.js"></script>
  <script src="https://cdn.jsdelivr.net/npm/@mediapipe/face_mesh/face_mesh.js"></script>

>>>>>>> ed8a5c17
  <script>
    const statusDiv = document.getElementById("status");
    const sessionInfo = document.getElementById("session-info");
    const emotionInfo = document.getElementById("emotion-info");
    const videoElement = document.getElementById("input_video");
    const canvasElement = document.getElementById("output_canvas");
    const canvasCtx = canvasElement.getContext("2d");

    // ====== 주요 랜드마크 인덱스 (468개 → 68개 중간 정밀도) ======
    // CBT 인지 왜곡 탐지에 최적화된 68개 포인트
    const KEY_LANDMARKS = {
      // 눈 영역 (20개) - 눈 뜨기, 눈가 주름 (Duchenne marker)
      eyes: [
        33, 133, 160, 144, 158, 153, 145, 159, 246, 163,  // 왼쪽 눈
        362, 263, 387, 373, 385, 380, 374, 386, 466, 390  // 오른쪽 눈
      ],

      // 눈썹 영역 (10개) - AU1, AU2, AU4 (슬픔, 분노, 걱정)
      eyebrows: [
        70, 63, 105, 66, 107,   // 왼쪽 눈썹
        300, 293, 334, 296, 336 // 오른쪽 눈썹
      ],

      // 입 영역 (20개) - AU12, AU15, AU17, AU20 (행복, 슬픔, 분노)
      mouth: [
        61, 291, 0, 17, 37, 39, 40, 185, 409, 267,
        269, 270, 78, 308, 324, 318, 402, 317, 14, 87
      ],

      // 코 영역 (8개) - AU9 (코 주름, 혐오 감정)
      nose: [1, 2, 98, 327, 4, 5, 195, 197],

      // 얼굴 윤곽 (10개) - 얼굴 방향, 각도
      contour: [10, 338, 297, 332, 284, 251, 389, 356, 454, 234]
    };

    // 랜드마크 압축 함수 (85% 대역폭 절감, 정확도 90%)
    function compressLandmarks(landmarks) {
      const face = landmarks[0];
      const compressed = {
        eyes: [],
        eyebrows: [],
        mouth: [],
        nose: [],
        contour: []
      };

      // 각 영역별로 좌표 추출
      for (const [region, indices] of Object.entries(KEY_LANDMARKS)) {
        compressed[region] = indices.map(index => ({
          x: face[index].x,
          y: face[index].y,
          z: face[index].z
        }));
      }

      return compressed;
    }

    // ====== 세션 관리 ======
    let sessionId = null;
    let landmarksWs = null;
    let voiceWs = null;
    let sessionWs = null;

    // 세션 시작
    async function startSession() {
      try {
<<<<<<< HEAD
        const data = JSON.parse(msg.data);
        if (data.type === 'analysis_result' || data.emotion) {
          statusDiv.textContent = `😃 감정: ${data.emotion || data.emotion}`;
        } else if (data.type === 'final_analysis') {
          // 최종 분석 결과 표시
          showFinalAnalysis(data);
        } else if (data.type === 'stop_refused') {
          alert('종료 거부: ' + (data.reason || '세션이 충분하지 않습니다.'));
        }
      } catch (e) { console.error('ws message parse error', e); }
    };
=======
        const response = await fetch('/api/session/start', {
          method: 'POST',
          headers: { 'Content-Type': 'application/json' },
          body: JSON.stringify({
            userId: 'demo_user_001',
            counselorId: 'demo_counselor_001'
          })
        });

        const result = await response.json();
        if (!result.success) {
          throw new Error(result.error.message);
        }
>>>>>>> ed8a5c17

        sessionId = result.data.sessionId;
        sessionInfo.innerHTML = `<b>세션 ID:</b> ${sessionId}<br><b>상태:</b> active`;

        // WebSocket 3채널 연결
        connectWebSockets(result.data.wsUrls);

        return sessionId;
      } catch (error) {
        console.error('세션 시작 오류:', error);
        statusDiv.textContent = `❌ 세션 시작 실패: ${error.message}`;
        throw error;
      }
    }

    // WebSocket 3채널 연결
    function connectWebSockets(wsUrls) {
      // 1. Landmarks 채널
      landmarksWs = new WebSocket(wsUrls.landmarks);
      landmarksWs.onopen = () => console.log('✅ Landmarks 채널 연결');
      landmarksWs.onmessage = (event) => {
        const message = JSON.parse(event.data);
        if (message.type === 'emotion_update') {
          emotionInfo.innerHTML = `<b>😃 감정:</b> ${message.data.emotion}<br><b>프레임:</b> ${message.data.frameCount}`;
        }
      };

      // 2. Voice 채널
      voiceWs = new WebSocket(wsUrls.voice);
      voiceWs.onopen = () => console.log('✅ Voice 채널 연결');
      voiceWs.onmessage = (event) => {
        const message = JSON.parse(event.data);
        if (message.type === 'stt_received') {
          console.log('✅ STT 수신 확인');
        }
      };

      // 3. Session 채널
      sessionWs = new WebSocket(wsUrls.session);
      sessionWs.onopen = () => console.log('✅ Session 채널 연결');
      sessionWs.onmessage = (event) => {
        const message = JSON.parse(event.data);
        console.log('Session 메시지:', message);

        if (message.type === 'status_update') {
          sessionInfo.innerHTML = `<b>세션 ID:</b> ${sessionId}<br><b>상태:</b> ${message.data.status}<br><b>감정 수:</b> ${message.data.emotionCount}`;
        }
      };
    }

    // 세션 제어 함수들
    async function pauseSession() {
      if (!sessionId) return;
      const res = await fetch(`/api/session/${sessionId}/pause`, { method: 'POST' });
      const data = await res.json();
      console.log('⏸️ 일시정지:', data);
    }

    async function resumeSession() {
      if (!sessionId) return;
      const res = await fetch(`/api/session/${sessionId}/resume`, { method: 'POST' });
      const data = await res.json();
      console.log('▶️ 재개:', data);
    }

    async function endSession() {
      if (!sessionId) return;
      const res = await fetch(`/api/session/${sessionId}/end`, { method: 'POST' });
      const data = await res.json();
      console.log('✅ 종료:', data);

      // WebSocket 연결 종료
      if (landmarksWs) landmarksWs.close();
      if (voiceWs) voiceWs.close();
      if (sessionWs) sessionWs.close();
    }

    // ====== MediaPipe FaceMesh 설정 ======
    const faceMesh = new FaceMesh({
      locateFile: (file) => `https://cdn.jsdelivr.net/npm/@mediapipe/face_mesh/${file}`
    });

    faceMesh.setOptions({
      maxNumFaces: 1,
      refineLandmarks: true,
      minDetectionConfidence: 0.5,
      minTrackingConfidence: 0.5
    });

    let frameCount = 0;
    faceMesh.onResults((results) => {
      canvasElement.width = videoElement.videoWidth;
      canvasElement.height = videoElement.videoHeight;
      canvasCtx.clearRect(0, 0, canvasElement.width, canvasElement.height);
      canvasCtx.drawImage(results.image, 0, 0, canvasElement.width, canvasElement.height);

      if (results.multiFaceLandmarks) {
        // 전체 랜드마크 시각화
        for (const landmarks of results.multiFaceLandmarks) {
          for (const point of landmarks) {
            const x = point.x * canvasElement.width;
            const y = point.y * canvasElement.height;
            canvasCtx.beginPath();
            canvasCtx.arc(x, y, 1.5, 0, 2 * Math.PI);
            canvasCtx.fillStyle = "red";
            canvasCtx.fill();
          }
        }

        // 압축된 데이터 전송 (30fps → 10fps로 전송)
        frameCount++;
        if (frameCount % 3 === 0 && landmarksWs && landmarksWs.readyState === WebSocket.OPEN) {
          const compressed = compressLandmarks(results.multiFaceLandmarks);
          landmarksWs.send(JSON.stringify({
            type: 'landmarks',
            data: compressed
          }));
        }
      }
    });

    // ====== 카메라 시작 ======
    const camera = new Camera(videoElement, {
      onFrame: async () => await faceMesh.send({ image: videoElement }),
      width: 640,
      height: 480
    });

    // ====== 마이크 녹음 및 STT 전송 ======
    let mediaRecorder;
    let audioChunks = [];
    let audioStream;
    let recordingInterval;

    const initAndStartRecorder = (stream) => {
      if (mediaRecorder && mediaRecorder.state !== 'inactive') {
        mediaRecorder.stop();
      }

      audioChunks = [];
      mediaRecorder = new MediaRecorder(stream, { mimeType: "audio/webm; codecs=opus" });

      mediaRecorder.ondataavailable = (e) => {
        if (e.data && e.data.size > 0) {
          audioChunks.push(e.data);
        }
      };

      mediaRecorder.start();
    };

    async function startMicRecording() {
      audioStream = await navigator.mediaDevices.getUserMedia({ audio: true });
      initAndStartRecorder(audioStream);

      recordingInterval = setInterval(async () => {
        if (mediaRecorder.state === 'recording') {
          mediaRecorder.stop();
        } else {
          initAndStartRecorder(audioStream);
          return;
        }

        if (audioChunks.length === 0) {
          initAndStartRecorder(audioStream);
          return;
        }

        const blob = new Blob(audioChunks, { type: "audio/webm; codecs=opus" });

        if (blob.size < 500) {
          initAndStartRecorder(audioStream);
          return;
        }

        const formData = new FormData();
        formData.append("audio", blob, `speech_${Date.now()}.webm`);
        initAndStartRecorder(audioStream);

        try {
          const res = await fetch("/api/transcribe", {
            method: "POST",
            body: formData
          });
          const data = await res.json();
          console.log("🗣️ STT 결과:", data.text);

          // Voice 채널로 STT 텍스트 전송
          if (voiceWs && voiceWs.readyState === WebSocket.OPEN && data.text) {
            voiceWs.send(JSON.stringify({
              type: 'stt_text',
              data: { text: data.text }
            }));
          }
        } catch (err) {
          console.error("STT 업로드 실패:", err);
        }
      }, 5000);

      statusDiv.textContent = "🎤 음성 녹음 중 + 얼굴 추적 중";
    }

    // ====== 앱 초기화 ======
    async function initApp() {
      try {
        // 1. 세션 시작
        await startSession();

        // 2. 카메라 시작
        camera.start();

        // 3. 마이크 시작
        await startMicRecording();

        statusDiv.innerHTML = '<div>✅ 모든 시스템 초기화 완료</div>';
      } catch (error) {
        statusDiv.innerHTML = `<div>❌ 초기화 실패: ${error.message}</div>`;
      }
    }

<<<<<<< HEAD
    // ====== 종료 버튼 처리 (서버 확인 후 로컬 정지)
    const stopBtn = document.getElementById('stopBtn');
    stopBtn.addEventListener('click', () => {
      if (ws.readyState !== WebSocket.OPEN) {
        alert('서버와 연결되어 있지 않습니다.');
        return;
      }

      // 서버에 stop 요청 전송
      ws.send(JSON.stringify({ type: 'control', action: 'stop' }));
      statusDiv.textContent = '요청 중... 서버 응답 대기';
    });

    // 최종 분석 UI 표시 함수 (종합 분석 페이지)
    function showFinalAnalysis(data) {
      // 전체 화면 분석 패널 생성
      const panel = document.createElement('div');
      panel.id = 'analysisPanel';
      panel.style.position = 'fixed';
      panel.style.left = '0';
      panel.style.top = '0';
      panel.style.width = '100%';
      panel.style.height = '100%';
      panel.style.background = '#f6f8fa';
      panel.style.zIndex = '1000';
      panel.style.overflow = 'auto';
      panel.style.fontFamily = 'sans-serif';

      // 내부 스타일
      const container = document.createElement('div');
      container.style.maxWidth = '1000px';
      container.style.margin = '40px auto';
      container.style.background = 'white';
      container.style.borderRadius = '10px';
      container.style.boxShadow = '0 8px 24px rgba(0,0,0,0.12)';
      container.style.padding = '24px';

      const header = document.createElement('div');
      header.style.display = 'flex';
      header.style.justifyContent = 'space-between';
      header.style.alignItems = 'center';

      const title = document.createElement('h2');
      title.textContent = '종합 감정 분석 결과';

      const controls = document.createElement('div');
      controls.style.display = 'flex';
      controls.style.gap = '8px';

      const downloadBtn = document.createElement('button');
      downloadBtn.textContent = '결과 다운로드';
      downloadBtn.addEventListener('click', () => downloadReport(data));

      const restartBtn = document.createElement('button');
      restartBtn.textContent = '다시 시작';
      restartBtn.addEventListener('click', () => {
        // 패널 제거 후 리소스 재시작
        document.body.removeChild(panel);
        try { camera.start(); } catch (e) { /* noop */ }
        // 재녹음 시작
        startMicRecording().catch(err => console.warn('재시작 중 마이크 오류', err));
        frameCount = 0;
        statusDiv.textContent = '🎤 음성 녹음 중 + 얼굴 추적 중';
      });

      const closeBtn = document.createElement('button');
      closeBtn.textContent = '닫기';
      closeBtn.addEventListener('click', () => {
        document.body.removeChild(panel);
      });

      controls.appendChild(downloadBtn);
      controls.appendChild(restartBtn);
      controls.appendChild(closeBtn);

      header.appendChild(title);
      header.appendChild(controls);

      // 요약 섹션
      const summary = document.createElement('div');
      summary.style.display = 'grid';
      summary.style.gridTemplateColumns = '1fr 1fr';
      summary.style.gap = '12px';
      summary.style.marginTop = '16px';

      const emotionCard = document.createElement('div');
      emotionCard.style.padding = '16px';
      emotionCard.style.border = '1px solid #e6e9ee';
      emotionCard.style.borderRadius = '8px';
      const emotionTitle = document.createElement('h3');
      emotionTitle.textContent = '감정 요약';
      const emotionText = document.createElement('p');
      emotionText.style.fontSize = '20px';
      emotionText.style.fontWeight = '600';
      emotionText.textContent = data.emotion || '알 수 없음';
      // 상세 리포트(가능하면) 표시
      if (data.detailed_report && data.detailed_report.report) {
        const dr = data.detailed_report.report;
        const drBox = document.createElement('div');
        drBox.style.marginTop = '8px';
        drBox.innerHTML = `<strong>신뢰도:</strong> ${dr.confidence ?? '-'}<br/><strong>추천:</strong> ${Array.isArray(dr.recommendation) ? dr.recommendation.join('<br/>') : (dr.recommendation || '-')}`;
        emotionCard.appendChild(drBox);
      }
      emotionCard.appendChild(emotionTitle);
      emotionCard.appendChild(emotionText);

      const statsCard = document.createElement('div');
      statsCard.style.padding = '16px';
      statsCard.style.border = '1px solid #e6e9ee';
      statsCard.style.borderRadius = '8px';
      const statsTitle = document.createElement('h3');
      statsTitle.textContent = '통계';
      const statsBody = document.createElement('div');
      statsBody.innerHTML = `<p>프레임 수: ${data.frames_count || 0}</p><p>분석 시각: ${data.timestamp || ''}</p>`;
      statsCard.appendChild(statsTitle);
      statsCard.appendChild(statsBody);

      summary.appendChild(emotionCard);
      summary.appendChild(statsCard);

      // STT 섹션
      const sttSection = document.createElement('div');
      sttSection.style.marginTop = '16px';
      const sttTitle = document.createElement('h3');
      sttTitle.textContent = 'STT (음성 텍스트)';
      const sttPre = document.createElement('pre');
      sttPre.style.background = '#f4f6f8';
      sttPre.style.padding = '12px';
      sttPre.style.borderRadius = '6px';
      sttPre.style.maxHeight = '240px';
      sttPre.style.overflow = 'auto';
      sttPre.textContent = data.stt_snippet || '(발화 없음)';
      sttSection.appendChild(sttTitle);
      sttSection.appendChild(sttPre);

      // 상세 리포트 섹션
      if (data.detailed_report && data.detailed_report.report) {
        const rep = data.detailed_report.report;
        const repSection = document.createElement('div');
        repSection.style.marginTop = '16px';
        const repTitle = document.createElement('h3');
        repTitle.textContent = '상세 리포트';
        const repPre = document.createElement('pre');
        repPre.style.background = '#f9fafb';
        repPre.style.padding = '12px';
        repPre.style.borderRadius = '6px';
        repPre.style.maxHeight = '300px';
        repPre.style.overflow = 'auto';
        repPre.textContent = JSON.stringify(rep, null, 2);
        repSection.appendChild(repTitle);
        repSection.appendChild(repPre);
        container.appendChild(repSection);
      }

      // 타임라인 / 간단한 시각화
      const timelineSection = document.createElement('div');
      timelineSection.style.marginTop = '16px';
      const timelineTitle = document.createElement('h3');
      timelineTitle.textContent = '간단 타임라인';
      const timelineCanvas = document.createElement('canvas');
      timelineCanvas.width = 800;
      timelineCanvas.height = 100;
      timelineCanvas.style.width = '100%';
      timelineCanvas.style.border = '1px solid #e6e9ee';
      timelineCanvas.style.borderRadius = '6px';
      timelineSection.appendChild(timelineTitle);
      timelineSection.appendChild(timelineCanvas);

      // 내용 조합
      container.appendChild(header);
      container.appendChild(summary);
      container.appendChild(sttSection);
      container.appendChild(timelineSection);
      panel.appendChild(container);
      document.body.appendChild(panel);

      // 간단한 타임라인 그리기 (프레임 수 기반)
      try {
        const ctx = timelineCanvas.getContext('2d');
        ctx.clearRect(0, 0, timelineCanvas.width, timelineCanvas.height);
        const frames = data.frames_count || 0;
        const maxFrames = Math.max(frames, 60);
        const barWidth = Math.max(4, (timelineCanvas.width / maxFrames) * Math.min(frames, maxFrames));
        ctx.fillStyle = '#4caf50';
        ctx.fillRect(0, timelineCanvas.height / 4, barWidth, timelineCanvas.height / 2);
        ctx.fillStyle = '#000';
        ctx.fillText(`프레임: ${frames}`, 10, 14);
      } catch (e) { console.warn('타임라인 렌더링 실패', e); }

      // 서버가 수락하고 최종 분석을 보냈으므로 로컬 자원 정리
      try { camera.stop(); } catch (e) { /* noop */ }
      try {
        clearInterval(recordingInterval);
        if (mediaRecorder && mediaRecorder.state === 'recording') mediaRecorder.stop();
        if (audioStream) audioStream.getTracks().forEach(t => t.stop());
      } catch (e) { console.warn('로컬 정리 오류', e); }

      statusDiv.textContent = '⏹️ 측정 중지됨';
    }

    // 결과 다운로드 유틸
    function downloadReport(data) {
      const report = {
        emotion: data.emotion,
        frames_count: data.frames_count,
        timestamp: data.timestamp,
        stt_snippet: data.stt_snippet,
        detailed_report: data.detailed_report || null
      };
      const blob = new Blob([JSON.stringify(report, null, 2)], { type: 'application/json' });
      const url = URL.createObjectURL(blob);
      const a = document.createElement('a');
      a.href = url;
      a.download = `analysis_${Date.now()}.json`;
      document.body.appendChild(a);
      a.click();
      document.body.removeChild(a);
      URL.revokeObjectURL(url);
    }

    // 페이지를 떠날 때 Interval 정리
=======
    // 앱 시작
    initApp();

    // 페이지를 떠날 때 정리
>>>>>>> ed8a5c17
    window.onbeforeunload = () => {
      clearInterval(recordingInterval);
      if (mediaRecorder && mediaRecorder.stream) {
        mediaRecorder.stream.getTracks().forEach(track => track.stop());
      }
      endSession();
    };
  </script>
</body>
</html><|MERGE_RESOLUTION|>--- conflicted
+++ resolved
@@ -1,22 +1,10 @@
 <!DOCTYPE html>
 <html lang="ko">
-<<<<<<< HEAD
-
-
-<head>
-
-  <meta charset="UTF-8" />
-  <title>Emotion Analyzer Demo</title>
-  <style>
-    video,
-    canvas {
-=======
 <head>
   <meta charset="UTF-8" />
   <title>BeMore - Emotion Analyzer Demo</title>
   <style>
     video, canvas {
->>>>>>> ed8a5c17
       position: absolute;
       top: 0;
       left: 0;
@@ -65,25 +53,6 @@
     .btn-resume { background: #4caf50; color: white; }
     .btn-end { background: #f44336; color: white; }
   </style>
-<<<<<<< HEAD
-
-</head>
-
-
-<body>
-  <div id="status">🎥 초기화 중...</div>
-  <!-- 종료 버튼 추가 -->
-  <button id="stopBtn" style="position: fixed; top: 10px; right: 10px; z-index: 11; padding: 8px 12px;">종료</button>
-  <video id="input_video" autoplay playsinline></video>
-  <canvas id="output_canvas"></canvas>
-
-
-  <script src="https://cdn.jsdelivr.net/npm/@mediapipe/camera_utils/camera_utils.js"></script>
-
-  <script src="https://cdn.jsdelivr.net/npm/@mediapipe/face_mesh/face_mesh.js"></script>
-
-
-=======
 </head>
 
 <body>
@@ -105,7 +74,6 @@
   <script src="https://cdn.jsdelivr.net/npm/@mediapipe/camera_utils/camera_utils.js"></script>
   <script src="https://cdn.jsdelivr.net/npm/@mediapipe/face_mesh/face_mesh.js"></script>
 
->>>>>>> ed8a5c17
   <script>
     const statusDiv = document.getElementById("status");
     const sessionInfo = document.getElementById("session-info");
@@ -174,19 +142,6 @@
     // 세션 시작
     async function startSession() {
       try {
-<<<<<<< HEAD
-        const data = JSON.parse(msg.data);
-        if (data.type === 'analysis_result' || data.emotion) {
-          statusDiv.textContent = `😃 감정: ${data.emotion || data.emotion}`;
-        } else if (data.type === 'final_analysis') {
-          // 최종 분석 결과 표시
-          showFinalAnalysis(data);
-        } else if (data.type === 'stop_refused') {
-          alert('종료 거부: ' + (data.reason || '세션이 충분하지 않습니다.'));
-        }
-      } catch (e) { console.error('ws message parse error', e); }
-    };
-=======
         const response = await fetch('/api/session/start', {
           method: 'POST',
           headers: { 'Content-Type': 'application/json' },
@@ -200,7 +155,6 @@
         if (!result.success) {
           throw new Error(result.error.message);
         }
->>>>>>> ed8a5c17
 
         sessionId = result.data.sessionId;
         sessionInfo.innerHTML = `<b>세션 ID:</b> ${sessionId}<br><b>상태:</b> active`;
@@ -421,234 +375,10 @@
       }
     }
 
-<<<<<<< HEAD
-    // ====== 종료 버튼 처리 (서버 확인 후 로컬 정지)
-    const stopBtn = document.getElementById('stopBtn');
-    stopBtn.addEventListener('click', () => {
-      if (ws.readyState !== WebSocket.OPEN) {
-        alert('서버와 연결되어 있지 않습니다.');
-        return;
-      }
-
-      // 서버에 stop 요청 전송
-      ws.send(JSON.stringify({ type: 'control', action: 'stop' }));
-      statusDiv.textContent = '요청 중... 서버 응답 대기';
-    });
-
-    // 최종 분석 UI 표시 함수 (종합 분석 페이지)
-    function showFinalAnalysis(data) {
-      // 전체 화면 분석 패널 생성
-      const panel = document.createElement('div');
-      panel.id = 'analysisPanel';
-      panel.style.position = 'fixed';
-      panel.style.left = '0';
-      panel.style.top = '0';
-      panel.style.width = '100%';
-      panel.style.height = '100%';
-      panel.style.background = '#f6f8fa';
-      panel.style.zIndex = '1000';
-      panel.style.overflow = 'auto';
-      panel.style.fontFamily = 'sans-serif';
-
-      // 내부 스타일
-      const container = document.createElement('div');
-      container.style.maxWidth = '1000px';
-      container.style.margin = '40px auto';
-      container.style.background = 'white';
-      container.style.borderRadius = '10px';
-      container.style.boxShadow = '0 8px 24px rgba(0,0,0,0.12)';
-      container.style.padding = '24px';
-
-      const header = document.createElement('div');
-      header.style.display = 'flex';
-      header.style.justifyContent = 'space-between';
-      header.style.alignItems = 'center';
-
-      const title = document.createElement('h2');
-      title.textContent = '종합 감정 분석 결과';
-
-      const controls = document.createElement('div');
-      controls.style.display = 'flex';
-      controls.style.gap = '8px';
-
-      const downloadBtn = document.createElement('button');
-      downloadBtn.textContent = '결과 다운로드';
-      downloadBtn.addEventListener('click', () => downloadReport(data));
-
-      const restartBtn = document.createElement('button');
-      restartBtn.textContent = '다시 시작';
-      restartBtn.addEventListener('click', () => {
-        // 패널 제거 후 리소스 재시작
-        document.body.removeChild(panel);
-        try { camera.start(); } catch (e) { /* noop */ }
-        // 재녹음 시작
-        startMicRecording().catch(err => console.warn('재시작 중 마이크 오류', err));
-        frameCount = 0;
-        statusDiv.textContent = '🎤 음성 녹음 중 + 얼굴 추적 중';
-      });
-
-      const closeBtn = document.createElement('button');
-      closeBtn.textContent = '닫기';
-      closeBtn.addEventListener('click', () => {
-        document.body.removeChild(panel);
-      });
-
-      controls.appendChild(downloadBtn);
-      controls.appendChild(restartBtn);
-      controls.appendChild(closeBtn);
-
-      header.appendChild(title);
-      header.appendChild(controls);
-
-      // 요약 섹션
-      const summary = document.createElement('div');
-      summary.style.display = 'grid';
-      summary.style.gridTemplateColumns = '1fr 1fr';
-      summary.style.gap = '12px';
-      summary.style.marginTop = '16px';
-
-      const emotionCard = document.createElement('div');
-      emotionCard.style.padding = '16px';
-      emotionCard.style.border = '1px solid #e6e9ee';
-      emotionCard.style.borderRadius = '8px';
-      const emotionTitle = document.createElement('h3');
-      emotionTitle.textContent = '감정 요약';
-      const emotionText = document.createElement('p');
-      emotionText.style.fontSize = '20px';
-      emotionText.style.fontWeight = '600';
-      emotionText.textContent = data.emotion || '알 수 없음';
-      // 상세 리포트(가능하면) 표시
-      if (data.detailed_report && data.detailed_report.report) {
-        const dr = data.detailed_report.report;
-        const drBox = document.createElement('div');
-        drBox.style.marginTop = '8px';
-        drBox.innerHTML = `<strong>신뢰도:</strong> ${dr.confidence ?? '-'}<br/><strong>추천:</strong> ${Array.isArray(dr.recommendation) ? dr.recommendation.join('<br/>') : (dr.recommendation || '-')}`;
-        emotionCard.appendChild(drBox);
-      }
-      emotionCard.appendChild(emotionTitle);
-      emotionCard.appendChild(emotionText);
-
-      const statsCard = document.createElement('div');
-      statsCard.style.padding = '16px';
-      statsCard.style.border = '1px solid #e6e9ee';
-      statsCard.style.borderRadius = '8px';
-      const statsTitle = document.createElement('h3');
-      statsTitle.textContent = '통계';
-      const statsBody = document.createElement('div');
-      statsBody.innerHTML = `<p>프레임 수: ${data.frames_count || 0}</p><p>분석 시각: ${data.timestamp || ''}</p>`;
-      statsCard.appendChild(statsTitle);
-      statsCard.appendChild(statsBody);
-
-      summary.appendChild(emotionCard);
-      summary.appendChild(statsCard);
-
-      // STT 섹션
-      const sttSection = document.createElement('div');
-      sttSection.style.marginTop = '16px';
-      const sttTitle = document.createElement('h3');
-      sttTitle.textContent = 'STT (음성 텍스트)';
-      const sttPre = document.createElement('pre');
-      sttPre.style.background = '#f4f6f8';
-      sttPre.style.padding = '12px';
-      sttPre.style.borderRadius = '6px';
-      sttPre.style.maxHeight = '240px';
-      sttPre.style.overflow = 'auto';
-      sttPre.textContent = data.stt_snippet || '(발화 없음)';
-      sttSection.appendChild(sttTitle);
-      sttSection.appendChild(sttPre);
-
-      // 상세 리포트 섹션
-      if (data.detailed_report && data.detailed_report.report) {
-        const rep = data.detailed_report.report;
-        const repSection = document.createElement('div');
-        repSection.style.marginTop = '16px';
-        const repTitle = document.createElement('h3');
-        repTitle.textContent = '상세 리포트';
-        const repPre = document.createElement('pre');
-        repPre.style.background = '#f9fafb';
-        repPre.style.padding = '12px';
-        repPre.style.borderRadius = '6px';
-        repPre.style.maxHeight = '300px';
-        repPre.style.overflow = 'auto';
-        repPre.textContent = JSON.stringify(rep, null, 2);
-        repSection.appendChild(repTitle);
-        repSection.appendChild(repPre);
-        container.appendChild(repSection);
-      }
-
-      // 타임라인 / 간단한 시각화
-      const timelineSection = document.createElement('div');
-      timelineSection.style.marginTop = '16px';
-      const timelineTitle = document.createElement('h3');
-      timelineTitle.textContent = '간단 타임라인';
-      const timelineCanvas = document.createElement('canvas');
-      timelineCanvas.width = 800;
-      timelineCanvas.height = 100;
-      timelineCanvas.style.width = '100%';
-      timelineCanvas.style.border = '1px solid #e6e9ee';
-      timelineCanvas.style.borderRadius = '6px';
-      timelineSection.appendChild(timelineTitle);
-      timelineSection.appendChild(timelineCanvas);
-
-      // 내용 조합
-      container.appendChild(header);
-      container.appendChild(summary);
-      container.appendChild(sttSection);
-      container.appendChild(timelineSection);
-      panel.appendChild(container);
-      document.body.appendChild(panel);
-
-      // 간단한 타임라인 그리기 (프레임 수 기반)
-      try {
-        const ctx = timelineCanvas.getContext('2d');
-        ctx.clearRect(0, 0, timelineCanvas.width, timelineCanvas.height);
-        const frames = data.frames_count || 0;
-        const maxFrames = Math.max(frames, 60);
-        const barWidth = Math.max(4, (timelineCanvas.width / maxFrames) * Math.min(frames, maxFrames));
-        ctx.fillStyle = '#4caf50';
-        ctx.fillRect(0, timelineCanvas.height / 4, barWidth, timelineCanvas.height / 2);
-        ctx.fillStyle = '#000';
-        ctx.fillText(`프레임: ${frames}`, 10, 14);
-      } catch (e) { console.warn('타임라인 렌더링 실패', e); }
-
-      // 서버가 수락하고 최종 분석을 보냈으므로 로컬 자원 정리
-      try { camera.stop(); } catch (e) { /* noop */ }
-      try {
-        clearInterval(recordingInterval);
-        if (mediaRecorder && mediaRecorder.state === 'recording') mediaRecorder.stop();
-        if (audioStream) audioStream.getTracks().forEach(t => t.stop());
-      } catch (e) { console.warn('로컬 정리 오류', e); }
-
-      statusDiv.textContent = '⏹️ 측정 중지됨';
-    }
-
-    // 결과 다운로드 유틸
-    function downloadReport(data) {
-      const report = {
-        emotion: data.emotion,
-        frames_count: data.frames_count,
-        timestamp: data.timestamp,
-        stt_snippet: data.stt_snippet,
-        detailed_report: data.detailed_report || null
-      };
-      const blob = new Blob([JSON.stringify(report, null, 2)], { type: 'application/json' });
-      const url = URL.createObjectURL(blob);
-      const a = document.createElement('a');
-      a.href = url;
-      a.download = `analysis_${Date.now()}.json`;
-      document.body.appendChild(a);
-      a.click();
-      document.body.removeChild(a);
-      URL.revokeObjectURL(url);
-    }
-
-    // 페이지를 떠날 때 Interval 정리
-=======
     // 앱 시작
     initApp();
 
     // 페이지를 떠날 때 정리
->>>>>>> ed8a5c17
     window.onbeforeunload = () => {
       clearInterval(recordingInterval);
       if (mediaRecorder && mediaRecorder.stream) {
